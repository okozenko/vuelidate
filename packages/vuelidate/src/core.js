import { isFunction, isPromise, unwrap, unwrapObj } from './utils'
import { computed, isReactive, isRef, reactive, ref, watch } from 'vue-demi'

/**
 * @typedef NormalizedValidator
 * @property {Validator} $validator
 * @property {String | Ref<String> | function(*): string} [$message]
 * @property {Object | Ref<Object>} [$params]
 */

/**
 * Response form a raw Validator function.
 * Should return a Boolean or an object with $invalid property.
 * @typedef {Boolean | { $invalid: Boolean }} ValidatorResponse
 */

/**
 * Raw validator function, before being normalized
 * Can return a Promise or a {@see ValidatorResponse}
 * @typedef {function(*): ((Promise<ValidatorResponse> | ValidatorResponse))} Validator
 */

/**
 * Sorts the validators for a state tree branch
 * @param {Object<NormalizedValidator|Function>} validationsRaw
 * @return {{ rules: Object<NormalizedValidator>, nestedValidators: Object, config: Object }}
 */
function sortValidations (validationsRaw = {}) {
  const validations = unwrap(validationsRaw)
  const validationKeys = Object.keys(validations)

  const rules = {}
  const nestedValidators = {}
  const config = {}

  validationKeys.forEach(key => {
    const v = validations[key]

    switch (true) {
      // If it is already normalized, use it
      case isFunction(v.$validator):
        rules[key] = v
        break
      // If it is just a function, normalize it first
      // into { $validator: <Fun> }
      case isFunction(v):
        rules[key] = { $validator: v }
        break
      // Catch $-prefixed properties as config
      case key.startsWith('$'):
        config[key] = v
        break
      // If it doesn’t match any of the above,
      // treat as nestedValidators state property
      default:
        nestedValidators[key] = v
    }
  })

  return { rules, nestedValidators, config }
}

/**
 * Calls a validation rule by unwrapping it's value first from a ref.
 * @param {Validator} rule
 * @param {Ref} value
 * @return {Promise<ValidatorResponse> | ValidatorResponse}
 */
function callRule (rule, value) {
  const v = unwrap(value)
  return rule(v)
}

/**
 * Normalizes the validator result
 * Allows passing a boolean of an object like `{ $invalid: Boolean }`
 * @param {ValidatorResponse} result - Validator result
 * @return {Boolean}
 */
function normalizeValidatorResponse (result) {
  return result.$invalid !== undefined
    ? !result.$invalid
    : !result
}

/**
 * Returns the result of the validator every time the model changes.
 * Wraps the call in a computed property.
 * Used for with normal functions.
 * TODO: This allows a validator to return $invalid, probably along with other parameters. We do not utilize them ATM.
 * @param {Validator} rule
 * @param {Ref<*>} model
 * @param {Ref<boolean>} $dirty
 * @param {Object} config
 * @return {Ref<Boolean>}
 */
function createComputedResult (rule, model, $dirty, { $lazy }) {
  return computed(() => {
    // if $dirty is false, we dont validate at all.
    // TODO: Make this optional, this is a huge breaking change
    if ($lazy && !$dirty.value) return false
    let result = callRule(rule, unwrap(model))
    // if it returns a promise directly, error out
    if (isPromise(result)) {
      throw Error('[vuelidate] detected a raw async validator. Please wrap any async validators in the `withAsync` helper.')
    }
    return normalizeValidatorResponse(result)
  })
}

/**
 * Returns the result of an async validator.
 * @param {Function} rule
 * @param {Ref<*>} model
 * @param {Ref<Boolean>} $pending
 * @param {Ref<Boolean>} $dirty
 * @param {Object} config
 * @return {Ref<Boolean>}
 */
function createAsyncResult (rule, model, $pending, $dirty, { $lazy }) {
  const $invalid = ref(!!$dirty.value)
  const $pendingCounter = ref(0)

  $pending.value = false

  watch(
    [model, $dirty],
    modelValue => {
      if ($lazy && !$dirty.value) return false
      const ruleResult = callRule(rule, model)

      $pendingCounter.value++
      $pending.value = !!$pendingCounter.value
      $invalid.value = true

      ruleResult
        .then(data => {
          $pendingCounter.value--
          $pending.value = !!$pendingCounter.value
          $invalid.value = normalizeValidatorResponse(data)
        })
        .catch(() => {
          $pendingCounter.value--
          $pending.value = !!$pendingCounter.value
          $invalid.value = true
        })
    },
    { flush: 'sync' }
  )

  return $invalid
}

/**
 * Returns the validation result.
 * Detects async and sync validators.
 * @param {NormalizedValidator} rule
 * @param {Ref<*>} modelValue
 * @return {{$params: *, $message: Ref<String>, $pending: Ref<Boolean>, $invalid: Ref<Boolean>}}
 */
function createValidatorResult (rule, modelValue, $dirty, config) {
  const $pending = ref(false)
  const $params = rule.$params || {}
  const $invalid = rule.$async
    ? createAsyncResult(
      rule.$validator,
      modelValue,
      $pending,
      $dirty,
      config
    )
    : createComputedResult(rule.$validator, modelValue, $dirty, config)

  const message = rule.$message
  const $message = isFunction(message)
    ? computed(() =>
      message(
        unwrapObj({
          $pending,
          $invalid,
          $params: unwrapObj($params), // $params can hold refs, so we unwrap them for easy access
          $model: modelValue
        })
      ))
    : message || ''

  return {
    $message,
    $params,
    $pending,
    $invalid
  }
}

/**
 * @typedef ErrorObject
 * @property {Ref<String>} $message - Reactive error message
 * @property {Ref<Object>} $params - Params passed from withParams
 * @property {Ref<Boolean>} $pending - If validation is pending
 * @property {String} $property - State key
 * @property {String} $propertyPath - Dot notation path to state
 * @property {String} $validator - Validator name
 */

/**
 * @typedef ValidationResult
 * @property {Ref<Boolean>} $pending
 * @property {Ref<Boolean>} $dirty
 * @property {Ref<Boolean>} $invalid
 * @property {Ref<Boolean>} $error
 * @property {Function} $touch
 * @property {Function} $reset
 * @property {Ref<ErrorObject[]>} $errors
 */

/**
 * Creates the main Validation Results object for a state tree
 * Walks the tree's top level branches
 * @param {Object<NormalizedValidator>} rules - Rules for the current state tree
 * @param {Object} modelValue - Current state tree
 * @param {String} key - Key for the current state tree
 * @param {Map} [resultsCache] - A cache map of all the validators
 * @param {String} [path] - the current property path
 * @return {ValidationResult | {}}
 */
function createValidationResults (rules, modelValue, key, resultsCache, path, config) {
  // collect the property keys
  const ruleKeys = Object.keys(rules)

  const cachedResult = resultsCache.get(path)

  const $dirty = cachedResult ? cachedResult.$dirty : ref(false)

  const result = {
    // restore $dirty from cache
    $dirty,
    $path: path,
    $touch: () => { if (!$dirty.value) $dirty.value = true },
    $reset: () => { if ($dirty.value) $dirty.value = false }
  }

  /**
   * If there are no validation rules, it is most likely
   * a top level state, aka root
   */
  if (!ruleKeys.length) return result

  ruleKeys.forEach(ruleKey => {
    result[ruleKey] = createValidatorResult(
      rules[ruleKey],
      modelValue,
      result.$dirty,
      config
    )
  })

  result.$invalid = computed(() =>
    ruleKeys.some(ruleKey => unwrap(result[ruleKey].$invalid))
  )

  result.$pending = computed(() =>
    ruleKeys.some(ruleKey => unwrap(result[ruleKey].$pending))
  )

  result.$error = computed(() =>
    result.$invalid.value && result.$dirty.value
  )

  result.$silentErrors = computed(() => ruleKeys
    .filter(ruleKey => unwrap(result[ruleKey].$invalid))
    .map(ruleKey => {
      const res = result[ruleKey]
      return reactive({
        $propertyPath: path,
        $property: key,
        $validator: ruleKey,
        $message: res.$message,
        $params: res.$params,
        $pending: res.$pending
      })
    })
  )

  result.$errors = computed(() => result.$dirty.value
    ? result.$silentErrors.value
    : []
  )

  resultsCache.set(path, result)

  return result
}

/**
 * create protected state for cases when the state branch does not exist yet.
 * This protects when using the OptionsAPI as the data is LINKED after the setup
 * method
 * @param {Object} state
 * @param {string} key
 * @returns {Ref<*>>|ComputedRef<*>}
 */
function getNestedState (state, key) {
  const initialState = unwrap(state)

  if (initialState && (isRef(initialState[key]) || isReactive(initialState[key]))) return initialState[key]

  // If state isn't available during setup, created a computed that will update when becomes available
  return computed(() => {
      const s = unwrap(state)
      return s ? s[key] : undefined
  })
}

/**
 * Collects the validation results of all nested state properties
 * @param {Object<NormalizedValidator|Function>} validations - The validation
 * @param {Object} nestedState - Current state
 * @param {String} [key] - Parent level state key
 * @param {String} path - Path to current property
 * @param {Map} resultsCache - Validations cache map
 * @return {{}}
 */
function collectNestedValidationResults (validations, nestedState, key, path, resultsCache, config) {
  const nestedValidationKeys = Object.keys(validations)

  // if we have no state, return empty object
  if (!nestedValidationKeys.length) return {}

  return nestedValidationKeys.reduce((results, nestedKey) => {
<<<<<<< HEAD
=======
    // if we have a key, use the nested state
    // else use top level state
    const nestedState = key ? computed(() => unwrap(unwrap(state)[key])) : state

>>>>>>> 152b62d9
    // build validation results for nested state
    results[nestedKey] = setValidations({
      validations: validations[nestedKey],
      state: nestedState,
      key: nestedKey,
      parentKey: key,
      resultsCache,
      globalConfig: config
    })
    return results
  }, {})
}

/**
 * Generates the Meta fields from the results
 * @param {ValidationResult|{}} results
 * @param {Object<ValidationResult>[]} nestedResults
 * @param {Object<ValidationResult>[]} childResults
 * @return {{$anyDirty: Ref<Boolean>, $error: Ref<Boolean>, $invalid: Ref<Boolean>, $errors: Ref<ErrorObject[]>, $dirty: Ref<Boolean>, $touch: Function, $reset: Function }}
 */
function createMetaFields (results, nestedResults, childResults, path) {
  // use the $dirty property from the root level results
  const $dirty = results.$dirty

  const allResults = computed(() => [nestedResults, childResults]
    .filter(res => res)
    .reduce((allRes, res) => {
      return allRes.concat(Object.values(unwrap(res)))
    }, [])
  )

  const $silentErrors = computed(() => {
    // current state level errors, fallback to empty array if root
    const modelErrors = unwrap(results.$silentErrors) || []

    // collect all nested and child $silentErrors
    const nestedErrors = allResults.value
      .filter(result => unwrap(result).$silentErrors.length)
      .reduce((errors, result) => {
        return errors.concat(...result.$silentErrors)
      }, [])

    // merge the $silentErrors
    return modelErrors.concat(nestedErrors)
  })

  const $errors = computed(() => {
    // current state level errors, fallback to empty array if root
    const modelErrors = unwrap(results.$errors) || []

    // collect all nested and child $errors
    const nestedErrors = allResults.value
      .filter(result => unwrap(result).$errors.length)
      .reduce((errors, result) => {
        return errors.concat(...result.$errors)
      }, [])

    // merge the $errors
    return modelErrors.concat(nestedErrors)
  })

  const $invalid = computed(() =>
    // if any of the nested values is invalid
    allResults.value.some(r => r.$invalid) ||
    // or if the current state is invalid
    unwrap(results.$invalid) ||
    // fallback to false if is root
    false
  )

  const $pending = computed(() =>
    // if any of the nested values is pending
    allResults.value.some(r => unwrap(r.$pending)) ||
    // if any of the current state validators is pending
    unwrap(results.$pending) ||
    // fallback to false if is root
    false
  )

  const $anyDirty = computed(() =>
    allResults.value.some(r => r.$dirty) ||
    allResults.value.some(r => r.$anyDirty) ||
    $dirty.value
  )

  const $error = computed(() => ($invalid.value && $dirty.value) || false)

  const $touch = () => {
    // $dirty.value = true
    // call the root $touch
    results.$touch()
    // call all nested level $touch
    allResults.value.forEach((result) => {
      result.$touch()
    })
  }

  const $reset = () => {
    // reset the root $dirty state
    results.$reset()
    // reset all the children $dirty states
    allResults.value.forEach((result) => {
      result.$reset()
    })
  }

  // Ensure that if all child and nester results are $dirty, this also becomes $dirty
  if (allResults.value.length && allResults.value.every(nr => nr.$dirty)) $touch()

  return {
    $dirty,
    $errors,
    $invalid,
    $anyDirty,
    $error,
    $pending,
    $touch,
    $reset,
    $silentErrors
  }
}

/**
 * @typedef VuelidateState
 * @property {Boolean} $anyDirty
 * @property {Boolean} $error
 * @property {Boolean} $pending
 * @property {Boolean} $invalid
 * @property {ErrorObject[]} $errors
 * @property {*} [$model]
 * @property {Function} $touch
 * @property {Boolean} $dirty
 * @property {Function} $reset
 * @property {Function} $validate
 * @property {Function} $getResultsForChild
 */

/**
 * Main Vuelidate bootstrap function.
 * Used both for Composition API in `setup` and for Global App usage.
 * Used to collect validation state, when walking recursively down the state tree
 * @param {Object} params
 * @param {Object<NormalizedValidator|Function>} params.validations
 * @param {Object} params.state
 * @param {String} [params.key] - Current state property key. Used when being called on nested items
 * @param {String} [params.parentKey] - Parent state property key. Used when being called recursively
 * @param {Object<ValidationResult>} [params.childResults] - Used to collect child results.
 * @param {Map} resultsCache - The cached validation results
 * @return {UnwrapRef<VuelidateState>}
 */
export function setValidations ({
  validations,
  state,
  key,
  parentKey,
  childResults,
  resultsCache,
  globalConfig = {}
}) {
<<<<<<< HEAD
  console.log('setValidations', state, key)
=======
  // state = (state)
>>>>>>> 152b62d9
  const path = parentKey ? `${parentKey}.${key}` : key

  // Sort out the validation object into:
  // – rules = validators for current state tree fragment
  // — nestedValidators = nested state fragments keys that might contain more validators
  // – config = configuration properties that affect this state fragment
  const { rules, nestedValidators, config } = sortValidations(validations)
  const mergedConfig = { ...globalConfig, ...config }

  const nestedState = key ? getNestedState(state, key) : state

  // Use rules for the current state fragment and validate it
  const results = createValidationResults(rules, nestedState, key, resultsCache, path, mergedConfig)
  // Use nested keys to repeat the process
  // *WARN*: This is recursive
<<<<<<< HEAD
  const nestedResults = collectNestedValidationResults(nestedValidators, nestedState, key, path, resultsCache, mergedConfig)
=======
  const nestedResults = collectNestedValidationResults(nestedValidators, state, key, path, resultsCache, mergedConfig)
>>>>>>> 152b62d9

  // Collect and merge this level validation results
  // with all nested validation results
  const {
    $dirty,
    $errors,
    $invalid,
    $anyDirty,
    $error,
    $pending,
    $touch,
    $reset,
    $silentErrors
  } = createMetaFields(results, nestedResults, childResults, path || '__root')

  /**
   * If we have no `key`, this is the top level state
   * We dont need `$model` there.
   */
  const $model = key ? computed({
<<<<<<< HEAD
    get: () => unwrap(nestedState),
    set: val => {
      $dirty.value = true
      const s = unwrap(state)
      if (isRef(s[key])) {
        s[key].value = val
      } else {
        s[key] = val
=======
    get: () => unwrap(unwrap(state)[key]),
    set: val => {
      $dirty.value = true
      const unwrappedState = unwrap(state)

      if (isRef(unwrappedState[key])) {
        unwrappedState[key].value = val
      } else {
        unwrappedState[key] = val
>>>>>>> 152b62d9
      }
    }
  }) : null

  if (mergedConfig.$autoDirty) {
<<<<<<< HEAD
    const watchTarget = nestedState
    watch(watchTarget, () => {
      if (!$dirty.value) $touch()
    })
=======
    watch(
      () => unwrap(unwrap(state)[key]),
      () => {
        if (!$dirty.value) $touch()
      })
>>>>>>> 152b62d9
  }

  /**
   * Executes the validators and returns the result. Doesn’t work with $lazy: true
   * @param {boolean} silent - when true, won’t trigger $dirty state
   * @return {VuelidateState}
   */
  function $validate ({ silent = false } = {}) {
    return new Promise((resolve) => {
      if (!silent && !$dirty.value) $touch()
      // return whether it is valid or not
      if (!$pending.value) return resolve(!$invalid.value)
      const unwatch = watch($pending, () => {
        resolve(!$invalid.value)
        unwatch()
      })
    })
  }

  /**
   * Returns a child component's results, based on registration name
   * @param {string} key
   * @return {VuelidateState}
   */
  function $getResultsForChild (key) {
    return (childResults.value || {})[key]
  }

  return reactive({
    ...results,
    // NOTE: The order here is very important, since we want to override
    // some of the *results* meta fields with the collective version of it
    // that includes the results of nested state validation results
    $model,
    $dirty,
    $error,
    $errors,
    $invalid,
    $anyDirty,
    $pending,
    $touch,
    $reset,
    $path: path || '__root',
    $silentErrors,
    // if there are no child results, we are inside a nested property
    ...(childResults && {
      $getResultsForChild,
      $validate
    }),
    // add each nested property's state
    ...nestedResults
  })
}<|MERGE_RESOLUTION|>--- conflicted
+++ resolved
@@ -306,8 +306,8 @@
 
   // If state isn't available during setup, created a computed that will update when becomes available
   return computed(() => {
-      const s = unwrap(state)
-      return s ? s[key] : undefined
+    const s = unwrap(state)
+    return s ? s[key] : undefined
   })
 }
 
@@ -327,13 +327,6 @@
   if (!nestedValidationKeys.length) return {}
 
   return nestedValidationKeys.reduce((results, nestedKey) => {
-<<<<<<< HEAD
-=======
-    // if we have a key, use the nested state
-    // else use top level state
-    const nestedState = key ? computed(() => unwrap(unwrap(state)[key])) : state
-
->>>>>>> 152b62d9
     // build validation results for nested state
     results[nestedKey] = setValidations({
       validations: validations[nestedKey],
@@ -493,11 +486,7 @@
   resultsCache,
   globalConfig = {}
 }) {
-<<<<<<< HEAD
-  console.log('setValidations', state, key)
-=======
   // state = (state)
->>>>>>> 152b62d9
   const path = parentKey ? `${parentKey}.${key}` : key
 
   // Sort out the validation object into:
@@ -513,11 +502,7 @@
   const results = createValidationResults(rules, nestedState, key, resultsCache, path, mergedConfig)
   // Use nested keys to repeat the process
   // *WARN*: This is recursive
-<<<<<<< HEAD
   const nestedResults = collectNestedValidationResults(nestedValidators, nestedState, key, path, resultsCache, mergedConfig)
-=======
-  const nestedResults = collectNestedValidationResults(nestedValidators, state, key, path, resultsCache, mergedConfig)
->>>>>>> 152b62d9
 
   // Collect and merge this level validation results
   // with all nested validation results
@@ -538,17 +523,7 @@
    * We dont need `$model` there.
    */
   const $model = key ? computed({
-<<<<<<< HEAD
     get: () => unwrap(nestedState),
-    set: val => {
-      $dirty.value = true
-      const s = unwrap(state)
-      if (isRef(s[key])) {
-        s[key].value = val
-      } else {
-        s[key] = val
-=======
-    get: () => unwrap(unwrap(state)[key]),
     set: val => {
       $dirty.value = true
       const unwrappedState = unwrap(state)
@@ -557,24 +532,14 @@
         unwrappedState[key].value = val
       } else {
         unwrappedState[key] = val
->>>>>>> 152b62d9
       }
     }
   }) : null
 
   if (mergedConfig.$autoDirty) {
-<<<<<<< HEAD
-    const watchTarget = nestedState
-    watch(watchTarget, () => {
+    watch(nestedState, () => {
       if (!$dirty.value) $touch()
     })
-=======
-    watch(
-      () => unwrap(unwrap(state)[key]),
-      () => {
-        if (!$dirty.value) $touch()
-      })
->>>>>>> 152b62d9
   }
 
   /**
